'''
This module defines :class:`Event`, an array of events.

:class:`Event` derives from :class:`BaseNeo`, from
:module:`neo.core.baseneo`.
'''

from copy import deepcopy, copy

import numpy as np
import quantities as pq

from neo.core.baseneo import merge_annotations
from neo.core.dataobject import DataObject, ArrayDict
from neo.core.epoch import Epoch


def _new_event(cls, times=None, labels=None, units=None, name=None, file_origin=None,
               description=None, array_annotations=None, annotations=None, segment=None):
    '''
    A function to map Event.__new__ to function that
    does not do the unit checking. This is needed for pickle to work.
    '''
    e = Event(times=times, labels=labels, units=units, name=name, file_origin=file_origin,
              description=description, array_annotations=array_annotations, **annotations)
    e.segment = segment
    return e


class Event(DataObject):
    '''
    Array of events.

    *Usage*::

        >>> from neo.core import Event
        >>> from quantities import s
        >>> import numpy as np
        >>>
        >>> evt = Event(np.arange(0, 30, 10)*s,
        ...             labels=np.array(['trig0', 'trig1', 'trig2'],
        ...                             dtype='U'))
        >>>
        >>> evt.times
        array([  0.,  10.,  20.]) * s
        >>> evt.labels
        array(['trig0', 'trig1', 'trig2'],
              dtype='<U5')

    *Required attributes/properties*:
        :times: (quantity array 1D) The time of the events.
        :labels: (numpy.array 1D dtype='U' or list) Names or labels for the events.

    *Recommended attributes/properties*:
        :name: (str) A label for the dataset.
        :description: (str) Text description.
        :file_origin: (str) Filesystem path or URL of the original data file.

    *Optional attributes/properties*:
        :array_annotations: (dict) Dict mapping strings to numpy arrays containing annotations \
                                   for all data points

    Note: Any other additional arguments are assumed to be user-specific
    metadata and stored in :attr:`annotations`.

    '''

    _single_parent_objects = ('Segment',)
    _single_parent_attrs = ('segment',)
    _quantity_attr = 'times'
    _necessary_attrs = (('times', pq.Quantity, 1), ('labels', np.ndarray, 1, np.dtype('U')))

    def __new__(cls, times=None, labels=None, units=None, name=None, description=None,
                file_origin=None, array_annotations=None, **annotations):
        if times is None:
            times = np.array([]) * pq.s
        elif isinstance(times, (list, tuple)):
            times = np.array(times)
        if labels is None:
            labels = np.array([], dtype='U')
        else:
            labels = np.array(labels)
            if labels.size != times.size and labels.size:
                raise ValueError("Labels array has different length to times")
        if units is None:
            # No keyword units, so get from `times`
            try:
                units = times.units
                dim = units.dimensionality
            except AttributeError:
                raise ValueError('you must specify units')
        else:
            if hasattr(units, 'dimensionality'):
                dim = units.dimensionality
            else:
                dim = pq.quantity.validate_dimensionality(units)
        # check to make sure the units are time
        # this approach is much faster than comparing the
        # reference dimensionality
        if (len(dim) != 1 or list(dim.values())[0] != 1 or not isinstance(list(dim.keys())[0],
                                                                          pq.UnitTime)):
            ValueError("Unit {} has dimensions {}, not [time]".format(units, dim.simplified))

        obj = pq.Quantity(times, units=dim).view(cls)
        obj._labels = labels
        obj.segment = None
        return obj

    def __init__(self, times=None, labels=None, units=None, name=None, description=None,
                 file_origin=None, array_annotations=None, **annotations):
        '''
        Initialize a new :class:`Event` instance.
        '''
        DataObject.__init__(self, name=name, file_origin=file_origin, description=description,
                            array_annotations=array_annotations, **annotations)

    def __reduce__(self):
        '''
        Map the __new__ function onto _new_event, so that pickle
        works
        '''
        return _new_event, (self.__class__, np.array(self), self.labels, self.units, self.name,
                            self.file_origin, self.description, self.array_annotations,
                            self.annotations, self.segment)

    def __array_finalize__(self, obj):
        super().__array_finalize__(obj)
        self._labels = getattr(obj, 'labels', None)
        self.annotations = getattr(obj, 'annotations', None)
        self.name = getattr(obj, 'name', None)
        self.file_origin = getattr(obj, 'file_origin', None)
        self.description = getattr(obj, 'description', None)
        self.segment = getattr(obj, 'segment', None)
        # Add empty array annotations, because they cannot always be copied,
        # but do not overwrite existing ones from slicing etc.
        # This ensures the attribute exists
        if not hasattr(self, 'array_annotations'):
            self.array_annotations = ArrayDict(self._get_arr_ann_length())

    def __repr__(self):
        '''
        Returns a string representing the :class:`Event`.
        '''
<<<<<<< HEAD
        # need to convert labels to unicode for python 3 or repr is messed up
        labels = self.labels.astype('U')
        objs = ['%s@%s' % (label, time) for label, time in zip(labels, self.times)]
=======

        objs = ['%s@%s' % (label, str(time)) for label, time in zip(self.labels, self.times)]
>>>>>>> 74276db0
        return '<Event: %s>' % ', '.join(objs)

    def _repr_pretty_(self, pp, cycle):
        super()._repr_pretty_(pp, cycle)

    def rescale(self, units):
        '''
        Return a copy of the :class:`Event` converted to the specified
        units
        '''
        obj = super().rescale(units)
        obj.segment = self.segment
        return obj

    @property
    def times(self):
        return pq.Quantity(self)

    def merge(self, other):
        '''
        Merge the another :class:`Event` into this one.

        The :class:`Event` objects are concatenated horizontally
        (column-wise), :func:`np.hstack`).

        If the attributes of the two :class:`Event` are not
        compatible, and Exception is raised.
        '''
        othertimes = other.times.rescale(self.times.units)
        times = np.hstack([self.times, othertimes]) * self.times.units
        labels = np.hstack([self.labels, other.labels])
        kwargs = {}
        for name in ("name", "description", "file_origin"):
            attr_self = getattr(self, name)
            attr_other = getattr(other, name)
            if attr_self == attr_other:
                kwargs[name] = attr_self
            else:
                kwargs[name] = "merge({}, {})".format(attr_self, attr_other)

        print('Event: merge annotations')
        merged_annotations = merge_annotations(self.annotations, other.annotations)

        kwargs.update(merged_annotations)

        kwargs['array_annotations'] = self._merge_array_annotations(other)

        evt = Event(times=times, labels=labels, **kwargs)

        return evt

    def _copy_data_complement(self, other):
        '''
        Copy the metadata from another :class:`Event`.
        Note: Array annotations can not be copied here because length of data can change
        '''
        # Note: Array annotations, including labels, cannot be copied
        # because they are linked to their respective timestamps and length of data can be changed
        # here which would cause inconsistencies
        for attr in ("name", "file_origin", "description",
                     "annotations"):
            setattr(self, attr, deepcopy(getattr(other, attr, None)))

    def __getitem__(self, i):
        obj = super().__getitem__(i)
        if self._labels is not None and self._labels.size > 0:
            obj.labels = self._labels[i]
        else:
            obj.labels = self._labels
        try:
            obj.array_annotate(**deepcopy(self.array_annotations_at_index(i)))
            obj._copy_data_complement(self)
        except AttributeError:  # If Quantity was returned, not Event
            obj.times = obj
        return obj

    def set_labels(self, labels):
        if self.labels is not None and self.labels.size > 0 and len(labels) != self.size:
            raise ValueError("Labels array has different length to times ({} != {})"
                            .format(len(labels), self.size))
        self._labels = np.array(labels)

    def get_labels(self):
        return self._labels

    labels = property(get_labels, set_labels)

    def duplicate_with_new_data(self, times, labels, units=None):
        '''
        Create a new :class:`Event` with the same metadata
        but different data
        Note: Array annotations can not be copied here because length of data can change
        '''
        if units is None:
            units = self.units
        else:
            units = pq.quantity.validate_dimensionality(units)

        new = self.__class__(times=times, units=units)
        new._copy_data_complement(self)
        new.labels = labels
        # Note: Array annotations cannot be copied here, because length of data can be changed
        return new

    def time_slice(self, t_start, t_stop):
        '''
        Creates a new :class:`Event` corresponding to the time slice of
        the original :class:`Event` between (and including) times
        :attr:`t_start` and :attr:`t_stop`. Either parameter can also be None
        to use infinite endpoints for the time interval.
        '''
        _t_start = t_start
        _t_stop = t_stop
        if t_start is None:
            _t_start = -np.inf
        if t_stop is None:
            _t_stop = np.inf

        indices = (self >= _t_start) & (self <= _t_stop)

        # Time slicing should create a deep copy of the object
        new_evt = deepcopy(self[indices])

        return new_evt

    def time_shift(self, t_shift):
        """
        Shifts an :class:`Event` by an amount of time.

        Parameters:
        -----------
        t_shift: Quantity (time)
            Amount of time by which to shift the :class:`Event`.

        Returns:
        --------
        epoch: Event
            New instance of an :class:`Event` object starting at t_shift later than the
            original :class:`Event` (the original :class:`Event` is not modified).
        """
        new_evt = self.duplicate_with_new_data(times=self.times + t_shift,
                                               labels=self.labels)

        # Here we can safely copy the array annotations since we know that
        # the length of the Event does not change.
        new_evt.array_annotate(**self.array_annotations)

        return new_evt

    def to_epoch(self, pairwise=False, durations=None):
        """
        Returns a new Epoch object based on the times and labels in the Event object.

        This method has three modes of action.

        1. By default, an array of `n` event times will be transformed into
           `n-1` epochs, where the end of one epoch is the beginning of the next.
           This assumes that the events are ordered in time; it is the
           responsibility of the caller to check this is the case.
        2. If `pairwise` is True, then the event times will be taken as pairs
           representing the start and end time of an epoch. The number of
           events must be even, otherwise a ValueError is raised.
        3. If `durations` is given, it should be a scalar Quantity or a
           Quantity array of the same size as the Event.
           Each event time is then taken as the start of an epoch of duration
           given by `durations`.

        `pairwise=True` and `durations` are mutually exclusive. A ValueError
        will be raised if both are given.

        If `durations` is given, epoch labels are set to the corresponding
        labels of the events that indicate the epoch start
        If `durations` is not given, then the event labels A and B bounding
        the epoch are used to set the labels of the epochs in the form 'A-B'.
        """

        if pairwise:
            # Mode 2
            if durations is not None:
                raise ValueError("Inconsistent arguments. "
                                 "Cannot give both `pairwise` and `durations`")
            if self.size % 2 != 0:
                raise ValueError("Pairwise conversion of events to epochs"
                                 " requires an even number of events")
            times = self.times[::2]
            durations = self.times[1::2] - times
            labels = np.array(
                ["{}-{}".format(a, b) for a, b in zip(self.labels[::2], self.labels[1::2])])
        elif durations is None:
            # Mode 1
            times = self.times[:-1]
            durations = np.diff(self.times)
            labels = np.array(
                ["{}-{}".format(a, b) for a, b in zip(self.labels[:-1], self.labels[1:])])
        else:
            # Mode 3
            times = self.times
            labels = self.labels
        return Epoch(times=times, durations=durations, labels=labels)<|MERGE_RESOLUTION|>--- conflicted
+++ resolved
@@ -141,14 +141,8 @@
         '''
         Returns a string representing the :class:`Event`.
         '''
-<<<<<<< HEAD
-        # need to convert labels to unicode for python 3 or repr is messed up
-        labels = self.labels.astype('U')
-        objs = ['%s@%s' % (label, time) for label, time in zip(labels, self.times)]
-=======
 
         objs = ['%s@%s' % (label, str(time)) for label, time in zip(self.labels, self.times)]
->>>>>>> 74276db0
         return '<Event: %s>' % ', '.join(objs)
 
     def _repr_pretty_(self, pp, cycle):
