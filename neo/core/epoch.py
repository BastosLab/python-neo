--- conflicted
+++ resolved
@@ -184,16 +184,6 @@
             return self.copy()
 
         # Rescale the object into a new object
-<<<<<<< HEAD
-        obj = self.duplicate_with_new_data(times=self.view(pq.Quantity).rescale(dim),
-                                           durations=self.durations.rescale(dim),
-                                           labels=self.labels,
-                                           units=units)
-
-        # Expected behavior is deepcopy, so deepcopying array_annotations
-        obj.array_annotations = deepcopy(self.array_annotations)
-        obj.segment = self.segment  # not sure we should do this
-=======
         obj = self.duplicate_with_new_data(
             times=self.view(pq.Quantity).rescale(dim),
             durations=self.durations.rescale(dim),
@@ -203,7 +193,6 @@
         # Expected behavior is deepcopy, so deepcopying array_annotations
         obj.array_annotations = deepcopy(self.array_annotations)
         obj.segment = self.segment
->>>>>>> 028907e7
         return obj
 
     def __getitem__(self, i):
