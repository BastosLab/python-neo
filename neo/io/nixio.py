--- conflicted
+++ resolved
@@ -56,12 +56,9 @@
     string_types = str
 
 EMPTYANNOTATION = "EMPTYLIST"
-<<<<<<< HEAD
+DATETIMEANNOTATION = "DATETIME"
 ARRAYANNOTATION = "ARRAYANNOTATION"
 MIN_NIX_VER = Version("1.5.0")
-=======
-DATETIMEANNOTATION = "DATETIME"
->>>>>>> 6321149a
 
 
 def stringify(value):
@@ -1241,23 +1238,18 @@
                         values = ""
                 elif len(values) == 1:
                     values = values[0]
-<<<<<<< HEAD
                 if prop.definition == ARRAYANNOTATION:
                     if 'array_annotations' in neo_attrs:
                         neo_attrs['array_annotations'][prop.name] = values
                     else:
                         neo_attrs['array_annotations'] = {prop.name: values}
+                elif prop.definition == DATETIMEANNOTATION:
+                    values = datetime.fromtimestamp(values)
                 else:
                     neo_attrs[prop.name] = values
         # since the 'neo_name' NIX property becomes the actual object's name,
         # there's no reason to keep it in the annotations
         neo_attrs["name"] = stringify(neo_attrs.pop("neo_name", None))
-=======
-                if prop.definition == DATETIMEANNOTATION:
-                    values = datetime.fromtimestamp(values)
-                neo_attrs[prop.name] = values
-        neo_attrs["name"] = stringify(neo_attrs.get("neo_name"))
->>>>>>> 6321149a
 
         if "file_datetime" in neo_attrs:
             neo_attrs["file_datetime"] = datetime.fromtimestamp(
