--- conflicted
+++ resolved
@@ -518,12 +518,7 @@
         time_unit = nix_mtag.positions.unit
         times = create_quantity(nix_mtag.positions, time_unit)
         labels = np.array(nix_mtag.positions.dimensions[0].labels,
-<<<<<<< HEAD
                           dtype="U")
-=======
-                          dtype="S")
-
->>>>>>> 39c14da8
         neo_event = Event(times=times, labels=labels, **neo_attrs)
         self._neo_map[nix_mtag.name] = neo_event
         return neo_event
@@ -540,7 +535,8 @@
                               dtype="U")
         else:
             labels = None
-        neo_epoch = Epoch(times=times, durations=durations, labels=labels, **neo_attrs)
+        neo_epoch = Epoch(times=times, durations=durations, labels=labels,
+                          **neo_attrs)
         self._neo_map[nix_mtag.name] = neo_epoch
         return neo_epoch
 
