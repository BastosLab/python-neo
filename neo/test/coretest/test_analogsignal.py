--- conflicted
+++ resolved
@@ -28,7 +28,6 @@
 from neo.core.analogsignal import AnalogSignal, _get_sampling_rate
 from neo.core.channelindex import ChannelIndex
 from neo.core import Segment
-<<<<<<< HEAD
 
 from neo.test.tools import (assert_arrays_almost_equal, assert_neo_object_is_compliant,
                             assert_same_sub_schema, assert_objects_equivalent,
@@ -36,17 +35,6 @@
 from neo.test.generate_datasets import (get_fake_value, get_fake_values, fake_neo,
                                         TEST_ANNOTATIONS)
 
-=======
-from neo.test.tools import (assert_arrays_almost_equal,
-                            assert_neo_object_is_compliant,
-                            assert_same_sub_schema,
-                            assert_objects_equivalent,
-                            assert_same_attributes,
-                            assert_same_sub_schema,
-                            assert_arrays_equal)
-from neo.test.generate_datasets import (get_fake_value, get_fake_values,
-                                        fake_neo, TEST_ANNOTATIONS)
->>>>>>> b4b61447
 
 class Test__generate_datasets(unittest.TestCase):
     def setUp(self):
@@ -242,21 +230,13 @@
         data2 = self.data[2]
         signal1.array_annotate(ann=np.arange(signal1.shape[-1]))
         signal1b = signal1.duplicate_with_new_data(data2)
-<<<<<<< HEAD
         assert_arrays_almost_equal(np.asarray(signal1b), np.asarray(signal2 / 1000.), 1e-12)
-=======
-        assert_arrays_almost_equal(np.asarray(signal1b),
-                                   np.asarray(signal2 / 1000.), 1e-12)
->>>>>>> b4b61447
         self.assertEqual(signal1b.t_start, signal1.t_start)
         self.assertEqual(signal1b.sampling_rate, signal1.sampling_rate)
         # After duplicating, array annotations should always be empty,
         # because different length of data would cause inconsistencies
         self.assertEqual(signal1b.array_annotations, {})
-<<<<<<< HEAD
-=======
         self.assertIsInstance(signal1b.array_annotations, ArrayDict)
->>>>>>> b4b61447
 
     # def test__children(self):
     #     signal = self.signals[0]
@@ -314,16 +294,9 @@
         self.data1 = np.arange(10.0)
         self.data1quant = self.data1 * pq.nA
         self.arr_ann = {'anno1': [23], 'anno2': ['A']}
-<<<<<<< HEAD
         self.signal1 = AnalogSignal(self.data1quant, sampling_rate=1 * pq.kHz, name='spam',
                                     description='eggs', file_origin='testfile.txt', arg1='test',
                                     array_annotations=self.arr_ann)
-=======
-        self.signal1 = AnalogSignal(self.data1quant, sampling_rate=1 * pq.kHz,
-                                    name='spam', description='eggs',
-                                    file_origin='testfile.txt', array_annotations=self.arr_ann,
-                                    arg1='test')
->>>>>>> b4b61447
         self.signal1.segment = Segment()
         self.signal1.channel_index = ChannelIndex(index=[0])
 
@@ -344,10 +317,7 @@
             self.assertEqual(result.annotations, {'arg1': 'test'})
             # Array annotations remain the same, because number of signals was not altered
             self.assertEqual(result.array_annotations, {'anno1': [23], 'anno2': ['A']})
-<<<<<<< HEAD
-=======
             self.assertIsInstance(result.array_annotations, ArrayDict)
->>>>>>> b4b61447
 
             self.assertEqual(result.size, 5)
             self.assertEqual(result.sampling_period, self.signal1.sampling_period)
@@ -379,10 +349,7 @@
         self.assertEqual(result1.file_origin, 'testfile.txt')
         self.assertEqual(result1.annotations, {'arg1': 'test'})
         self.assertEqual(result1.array_annotations, {'anno1': [23], 'anno2': ['A']})
-<<<<<<< HEAD
-=======
         self.assertIsInstance(result1.array_annotations, ArrayDict)
->>>>>>> b4b61447
 
         self.assertIsInstance(result2, AnalogSignal)
         assert_neo_object_is_compliant(result2)
@@ -391,10 +358,7 @@
         self.assertEqual(result2.file_origin, 'testfile.txt')
         self.assertEqual(result2.annotations, {'arg1': 'test'})
         self.assertEqual(result2.array_annotations, {'anno1': [23], 'anno2': ['A']})
-<<<<<<< HEAD
-=======
         self.assertIsInstance(result2.array_annotations, ArrayDict)
->>>>>>> b4b61447
 
         self.assertIsInstance(result3, AnalogSignal)
         assert_neo_object_is_compliant(result3)
@@ -403,10 +367,7 @@
         self.assertEqual(result3.file_origin, 'testfile.txt')
         self.assertEqual(result3.annotations, {'arg1': 'test'})
         self.assertEqual(result3.array_annotations, {'anno1': [23], 'anno2': ['A']})
-<<<<<<< HEAD
-=======
         self.assertIsInstance(result3.array_annotations, ArrayDict)
->>>>>>> b4b61447
 
         self.assertEqual(result1.sampling_period, self.signal1.sampling_period)
         self.assertEqual(result2.sampling_period, self.signal1.sampling_period * 2)
@@ -530,10 +491,7 @@
         self.assertEqual(result.file_origin, 'testfile.txt')
         self.assertEqual(result.annotations, {'arg1': 'test'})
         self.assertEqual(result.array_annotations, {'anno1': [23], 'anno2': ['A']})
-<<<<<<< HEAD
-=======
-        self.assertIsInstance(result.array_annotations, ArrayDict)
->>>>>>> b4b61447
+        self.assertIsInstance(result.array_annotations, ArrayDict)
 
         self.assertEqual(result.units, 1 * pq.nA)
         assert_array_equal(result.magnitude, self.data1.reshape(-1, 1))
@@ -555,10 +513,7 @@
         self.assertEqual(result.file_origin, 'testfile.txt')
         self.assertEqual(result.annotations, {'arg1': 'test'})
         self.assertEqual(result.array_annotations, {'anno1': [23], 'anno2': ['A']})
-<<<<<<< HEAD
-=======
-        self.assertIsInstance(result.array_annotations, ArrayDict)
->>>>>>> b4b61447
+        self.assertIsInstance(result.array_annotations, ArrayDict)
 
         self.assertEqual(result.units, 1 * pq.pA)
         assert_arrays_almost_equal(np.array(result), self.data1.reshape(-1, 1) * 1000., 1e-10)
@@ -582,15 +537,8 @@
         assert_array_equal(self.data1, sig_as_q.magnitude.flat)
 
     def test_splice_1channel_inplace(self):
-<<<<<<< HEAD
         signal_for_splicing = AnalogSignal([0.1, 0.1, 0.1], t_start=3 * pq.ms,
                                            sampling_rate=self.signal1.sampling_rate, units=pq.uA,
-=======
-        signal_for_splicing = AnalogSignal([0.1, 0.1, 0.1],
-                                           t_start=3 * pq.ms,
-                                           sampling_rate=self.signal1.sampling_rate,
-                                           units=pq.uA,
->>>>>>> b4b61447
                                            array_annotations={'anno1': [0], 'anno2': ['C']})
         result = self.signal1.splice(signal_for_splicing, copy=False)
         assert_array_equal(result.magnitude.flatten(),
@@ -600,20 +548,11 @@
         self.assertEqual(result.channel_index, self.signal1.channel_index)
         assert_array_equal(result.array_annotations['anno1'], np.array([23]))
         assert_array_equal(result.array_annotations['anno2'], np.array(['A']))
-<<<<<<< HEAD
+        self.assertIsInstance(result.array_annotations, ArrayDict)
 
     def test_splice_1channel_with_copy(self):
         signal_for_splicing = AnalogSignal([0.1, 0.1, 0.1], t_start=3 * pq.ms,
                                            sampling_rate=self.signal1.sampling_rate, units=pq.uA,
-=======
-        self.assertIsInstance(result.array_annotations, ArrayDict)
-
-    def test_splice_1channel_with_copy(self):
-        signal_for_splicing = AnalogSignal([0.1, 0.1, 0.1],
-                                           t_start=3 * pq.ms,
-                                           sampling_rate=self.signal1.sampling_rate,
-                                           units=pq.uA,
->>>>>>> b4b61447
                                            array_annotations={'anno1': [0], 'anno2': ['C']})
         result = self.signal1.splice(signal_for_splicing, copy=True)
         assert_array_equal(result.magnitude.flatten(),
@@ -624,29 +563,16 @@
         self.assertIs(result.channel_index, None)
         assert_array_equal(result.array_annotations['anno1'], np.array([23]))
         assert_array_equal(result.array_annotations['anno2'], np.array(['A']))
-<<<<<<< HEAD
-=======
-        self.assertIsInstance(result.array_annotations, ArrayDict)
->>>>>>> b4b61447
+        self.assertIsInstance(result.array_annotations, ArrayDict)
 
     def test_splice_2channels_inplace(self):
         arr_ann1 = {'index': np.arange(10, 12)}
         arr_ann2 = {'index': np.arange(2), 'test': ['a', 'b']}
-<<<<<<< HEAD
         signal = AnalogSignal(np.arange(20.0).reshape((10, 2)), sampling_rate=1 * pq.kHz,
                               units="mV", array_annotations=arr_ann1)
         signal_for_splicing = AnalogSignal(np.array([[0.1, 0.0], [0.2, 0.0], [0.3, 0.0]]),
                                            t_start=3 * pq.ms, array_annotations=arr_ann2,
                                            sampling_rate=self.signal1.sampling_rate, units=pq.V)
-=======
-        signal = AnalogSignal(np.arange(20.0).reshape((10, 2)),
-                              sampling_rate=1 * pq.kHz,
-                              units="mV", array_annotations=arr_ann1)
-        signal_for_splicing = AnalogSignal(np.array([[0.1, 0.0], [0.2, 0.0], [0.3, 0.0]]),
-                                           t_start=3 * pq.ms,
-                                           sampling_rate=self.signal1.sampling_rate,
-                                           units=pq.V, array_annotations=arr_ann2)
->>>>>>> b4b61447
         result = signal.splice(signal_for_splicing, copy=False)
         assert_array_equal(result.magnitude, np.array(
             [[0.0, 1.0], [2.0, 3.0], [4.0, 5.0], [100.0, 0.0], [200.0, 0.0], [300.0, 0.0],
@@ -654,10 +580,7 @@
         assert_array_equal(signal, result)  # in-place
         # Array annotations are taken from the main signal
         assert_array_equal(result.array_annotations['index'], np.arange(10, 12))
-<<<<<<< HEAD
-=======
-        self.assertIsInstance(result.array_annotations, ArrayDict)
->>>>>>> b4b61447
+        self.assertIsInstance(result.array_annotations, ArrayDict)
         self.assertNotIn('test', result.array_annotations)
 
     def test_splice_1channel_invalid_t_start(self):
@@ -689,31 +612,19 @@
         arr_ann2 = ['abc', 'def', 'ghi']
         arr_anns = {'index': arr_ann1, 'label': arr_ann2}
         signal = AnalogSignal(data, sampling_rate=30000*pq.Hz, array_annotations=arr_anns)
-<<<<<<< HEAD
-=======
-        # data2 = np.arange(15)*2*pq.mV
-        # signal2 = AnalogSignal(data2, sampling_rate=30000*pq.Hz)
-        # r = signal.merge(signal2)
->>>>>>> b4b61447
 
         # A time slice of all signals is selected, so all array annotations need to remain
         result1 = signal[0:2]
         assert_arrays_equal(result1.array_annotations['index'], np.array(arr_ann1))
         assert_arrays_equal(result1.array_annotations['label'], np.array(arr_ann2))
-<<<<<<< HEAD
-=======
         self.assertIsInstance(result1.array_annotations, ArrayDict)
->>>>>>> b4b61447
 
         # Only elements from signal with index 2 are selected,
         # so only those array_annotations should be returned
         result2 = signal[1:2, 2]
         assert_arrays_equal(result2.array_annotations['index'], np.array([20]))
         assert_arrays_equal(result2.array_annotations['label'], np.array(['ghi']))
-<<<<<<< HEAD
-=======
         self.assertIsInstance(result2.array_annotations, ArrayDict)
->>>>>>> b4b61447
         # Because comparison of list with single element to scalar is possible,
         # we need to make sure that array_annotations remain arrays
         self.assertIsInstance(result2.array_annotations['index'], np.ndarray)
@@ -724,10 +635,7 @@
         result3 = signal[:, 0:2]
         assert_arrays_equal(result3.array_annotations['index'], np.array([10, 15]))
         assert_arrays_equal(result3.array_annotations['label'], np.array(['abc', 'def']))
-<<<<<<< HEAD
-=======
         self.assertIsInstance(result3.array_annotations, ArrayDict)
->>>>>>> b4b61447
 
 
 class TestAnalogSignalEquality(unittest.TestCase):
@@ -743,16 +651,8 @@
     def setUp(self):
         self.data1 = np.arange(10.0)
         self.data1quant = self.data1 * pq.mV
-<<<<<<< HEAD
         self.signal1 = AnalogSignal(self.data1quant, sampling_rate=1 * pq.kHz, name='spam',
                                     description='eggs', file_origin='testfile.txt', arg1='test',
-=======
-        self.signal1 = AnalogSignal(self.data1quant,
-                                    sampling_rate=1 * pq.kHz,
-                                    name='spam', description='eggs',
-                                    file_origin='testfile.txt',
-                                    arg1='test',
->>>>>>> b4b61447
                                     array_annotations={'anno1': [23], 'anno2': ['A']})
 
     def test__compliant(self):
@@ -771,10 +671,7 @@
         self.assertEqual(result.file_origin, 'testfile.txt')
         self.assertEqual(result.annotations, {'arg1': 'test'})
         self.assertEqual(result.array_annotations, {'anno1': [23], 'anno2': ['A']})
-<<<<<<< HEAD
-=======
-        self.assertIsInstance(result.array_annotations, ArrayDict)
->>>>>>> b4b61447
+        self.assertIsInstance(result.array_annotations, ArrayDict)
 
         assert_array_equal(result.magnitude.flatten(), self.data1 + 65)
         self.assertEqual(self.signal1[9, 0], 9 * pq.mV)
@@ -794,10 +691,7 @@
         self.assertEqual(result.file_origin, 'testfile.txt')
         self.assertEqual(result.annotations, {'arg1': 'test'})
         self.assertEqual(result.array_annotations, {'anno1': [23], 'anno2': ['A']})
-<<<<<<< HEAD
-=======
-        self.assertIsInstance(result.array_annotations, ArrayDict)
->>>>>>> b4b61447
+        self.assertIsInstance(result.array_annotations, ArrayDict)
 
         targ = AnalogSignal(np.arange(10.0, 30.0, 2.0), units="mV", sampling_rate=1 * pq.kHz,
                             name='spam', description='eggs', file_origin='testfile.txt',
@@ -822,10 +716,7 @@
         self.assertEqual(result.file_origin, 'testfile.txt')
         self.assertEqual(result.annotations, {'arg1': 'test'})
         self.assertEqual(result.array_annotations, {'anno1': [23], 'anno2': ['A']})
-<<<<<<< HEAD
-=======
-        self.assertIsInstance(result.array_annotations, ArrayDict)
->>>>>>> b4b61447
+        self.assertIsInstance(result.array_annotations, ArrayDict)
 
         targ = AnalogSignal(np.arange(10.0, 30.0, 2.0), units="mV", sampling_rate=1 * pq.kHz,
                             name='spam', description='eggs', file_origin='testfile.txt',
@@ -854,10 +745,7 @@
         self.assertEqual(result.file_origin, 'testfile.txt')
         self.assertEqual(result.annotations, {'arg1': 'test'})
         self.assertEqual(result.array_annotations, {'anno1': [23], 'anno2': ['A']})
-<<<<<<< HEAD
-=======
-        self.assertIsInstance(result.array_annotations, ArrayDict)
->>>>>>> b4b61447
+        self.assertIsInstance(result.array_annotations, ArrayDict)
 
         self.assertEqual(self.signal1[9, 0], 9 * pq.mV)
         self.assertEqual(result[9, 0], -56 * pq.mV)
@@ -873,10 +761,7 @@
         self.assertEqual(result.file_origin, 'testfile.txt')
         self.assertEqual(result.annotations, {'arg1': 'test'})
         self.assertEqual(result.array_annotations, {'anno1': [23], 'anno2': ['A']})
-<<<<<<< HEAD
-=======
-        self.assertIsInstance(result.array_annotations, ArrayDict)
->>>>>>> b4b61447
+        self.assertIsInstance(result.array_annotations, ArrayDict)
 
         self.assertEqual(self.signal1[9, 0], 9 * pq.mV)
         self.assertEqual(result[9, 0], 1 * pq.mV)
@@ -892,10 +777,7 @@
         self.assertEqual(result.file_origin, 'testfile.txt')
         self.assertEqual(result.annotations, {'arg1': 'test'})
         self.assertEqual(result.array_annotations, {'anno1': [23], 'anno2': ['A']})
-<<<<<<< HEAD
-=======
-        self.assertIsInstance(result.array_annotations, ArrayDict)
->>>>>>> b4b61447
+        self.assertIsInstance(result.array_annotations, ArrayDict)
 
         self.assertEqual(self.signal1[9, 0], 9 * pq.mV)
         self.assertEqual(result[9, 0], 18 * pq.mV)
@@ -911,10 +793,7 @@
         self.assertEqual(result.file_origin, 'testfile.txt')
         self.assertEqual(result.annotations, {'arg1': 'test'})
         self.assertEqual(result.array_annotations, {'anno1': [23], 'anno2': ['A']})
-<<<<<<< HEAD
-=======
-        self.assertIsInstance(result.array_annotations, ArrayDict)
->>>>>>> b4b61447
+        self.assertIsInstance(result.array_annotations, ArrayDict)
 
         self.assertEqual(self.signal1[9, 0], 9 * pq.mV)
         self.assertEqual(result[9, 0], 18 * pq.mV)
