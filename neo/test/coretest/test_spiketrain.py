--- conflicted
+++ resolved
@@ -782,11 +782,8 @@
         self.assertEqual(train2.left_sweep, None)
         self.assertEqual(train1.array_annotations, {})
         self.assertEqual(train2.array_annotations, {})
-<<<<<<< HEAD
-=======
         self.assertIsInstance(train1.array_annotations, ArrayDict)
         self.assertIsInstance(train2.array_annotations, ArrayDict)
->>>>>>> b4b61447
 
     def test_default_tstart(self):
         # t start defaults to zero
@@ -857,10 +854,7 @@
         self.assertEqual(train.t_start, 0.0 * pq.s)
         self.assertEqual(train.t_stop, 10.0 * pq.s)
         assert_arrays_equal(train.array_annotations['a'], np.array([0, 2, 1]))
-<<<<<<< HEAD
-=======
         self.assertIsInstance(train.array_annotations, ArrayDict)
->>>>>>> b4b61447
 
 
 class TestSlice(unittest.TestCase):
@@ -907,10 +901,7 @@
         assert_arrays_equal(result.array_annotations['label'], np.array(['def']))
         self.assertIsInstance(result.array_annotations['index'], np.ndarray)
         self.assertIsInstance(result.array_annotations['label'], np.ndarray)
-<<<<<<< HEAD
-=======
         self.assertIsInstance(result.array_annotations, ArrayDict)
->>>>>>> b4b61447
 
     def test_slice_to_end(self):
         # slice spike train, keep sliced spike times
@@ -940,10 +931,7 @@
         assert_arrays_equal(result.array_annotations['label'], np.array(['def', 'ghi']))
         self.assertIsInstance(result.array_annotations['index'], np.ndarray)
         self.assertIsInstance(result.array_annotations['label'], np.ndarray)
-<<<<<<< HEAD
-=======
         self.assertIsInstance(result.array_annotations, ArrayDict)
->>>>>>> b4b61447
 
     def test_slice_from_beginning(self):
         # slice spike train, keep sliced spike times
@@ -973,10 +961,7 @@
         assert_arrays_equal(result.array_annotations['label'], np.array(['abc', 'def']))
         self.assertIsInstance(result.array_annotations['index'], np.ndarray)
         self.assertIsInstance(result.array_annotations['label'], np.ndarray)
-<<<<<<< HEAD
-=======
         self.assertIsInstance(result.array_annotations, ArrayDict)
->>>>>>> b4b61447
 
     def test_slice_negative_idxs(self):
         # slice spike train, keep sliced spike times
@@ -1006,10 +991,7 @@
         assert_arrays_equal(result.array_annotations['label'], np.array(['abc', 'def']))
         self.assertIsInstance(result.array_annotations['index'], np.ndarray)
         self.assertIsInstance(result.array_annotations['label'], np.ndarray)
-<<<<<<< HEAD
-=======
         self.assertIsInstance(result.array_annotations, ArrayDict)
->>>>>>> b4b61447
 
 
 class TestTimeSlice(unittest.TestCase):
@@ -1067,10 +1049,7 @@
         assert_arrays_equal(result.array_annotations['label'], np.array(['b', 'c', 'd']))
         self.assertIsInstance(result.array_annotations['index'], np.ndarray)
         self.assertIsInstance(result.array_annotations['label'], np.ndarray)
-<<<<<<< HEAD
-=======
         self.assertIsInstance(result.array_annotations, ArrayDict)
->>>>>>> b4b61447
 
     def test_time_slice_differnt_units(self):
         # time_slice spike train, keep sliced spike times
@@ -1102,10 +1081,7 @@
         assert_arrays_equal(result.array_annotations['label'], np.array(['b', 'c', 'd']))
         self.assertIsInstance(result.array_annotations['index'], np.ndarray)
         self.assertIsInstance(result.array_annotations['label'], np.ndarray)
-<<<<<<< HEAD
-=======
         self.assertIsInstance(result.array_annotations, ArrayDict)
->>>>>>> b4b61447
 
     def test_time_slice_matching_ends(self):
         # time_slice spike train, keep sliced spike times
@@ -1130,10 +1106,7 @@
         assert_arrays_equal(result.array_annotations['label'], np.array(self.arr_ann['label']))
         self.assertIsInstance(result.array_annotations['index'], np.ndarray)
         self.assertIsInstance(result.array_annotations['label'], np.ndarray)
-<<<<<<< HEAD
-=======
         self.assertIsInstance(result.array_annotations, ArrayDict)
->>>>>>> b4b61447
 
     def test_time_slice_out_of_boundries(self):
         self.train1.t_start = 0.1 * pq.ms
@@ -1161,10 +1134,7 @@
         assert_arrays_equal(result.array_annotations['label'], np.array(self.arr_ann['label']))
         self.assertIsInstance(result.array_annotations['index'], np.ndarray)
         self.assertIsInstance(result.array_annotations['label'], np.ndarray)
-<<<<<<< HEAD
-=======
         self.assertIsInstance(result.array_annotations, ArrayDict)
->>>>>>> b4b61447
 
     def test_time_slice_empty(self):
         waveforms = np.array([[[]]]) * pq.mV
@@ -1218,10 +1188,7 @@
         assert_arrays_equal(result.array_annotations['label'], np.array(['c', 'd', 'e', 'f']))
         self.assertIsInstance(result.array_annotations['index'], np.ndarray)
         self.assertIsInstance(result.array_annotations['label'], np.ndarray)
-<<<<<<< HEAD
-=======
         self.assertIsInstance(result.array_annotations, ArrayDict)
->>>>>>> b4b61447
 
     def test_time_slice_none_start(self):
         # time_slice spike train, keep sliced spike times
@@ -1249,10 +1216,7 @@
         assert_arrays_equal(result.array_annotations['label'], np.array(['a', 'b']))
         self.assertIsInstance(result.array_annotations['index'], np.ndarray)
         self.assertIsInstance(result.array_annotations['label'], np.ndarray)
-<<<<<<< HEAD
-=======
         self.assertIsInstance(result.array_annotations, ArrayDict)
->>>>>>> b4b61447
 
     def test_time_slice_none_both(self):
         self.train1.t_start = 0.1 * pq.ms
@@ -1278,10 +1242,7 @@
         assert_arrays_equal(result.array_annotations['label'], np.array(self.arr_ann['label']))
         self.assertIsInstance(result.array_annotations['index'], np.ndarray)
         self.assertIsInstance(result.array_annotations['label'], np.ndarray)
-<<<<<<< HEAD
-=======
         self.assertIsInstance(result.array_annotations, ArrayDict)
->>>>>>> b4b61447
 
 
 class TestMerge(unittest.TestCase):
@@ -1354,10 +1315,7 @@
         self.assertTrue('label2' not in result.array_annotations)
         assert_arrays_equal(result.array_annotations['index'],
                             np.array([1, 101, 2, 102, 3, 103, 4, 104, 5, 105, 6, 106]))
-<<<<<<< HEAD
-=======
         self.assertIsInstance(result.array_annotations, ArrayDict)
->>>>>>> b4b61447
 
     def test_merge_with_waveforms(self):
         # Array annotations merge warning was already tested, can be ignored now
@@ -1392,10 +1350,7 @@
         self.assertTrue('label2' not in result.array_annotations)
         assert_arrays_equal(result.array_annotations['index'],
                             np.array([1, 101, 2, 102, 3, 103, 4, 104, 5, 105, 6, 106]))
-<<<<<<< HEAD
-=======
         self.assertIsInstance(result.array_annotations, ArrayDict)
->>>>>>> b4b61447
 
     def test_rescaling_units(self):
         train3 = self.train1.duplicate_with_new_data(
@@ -1419,10 +1374,7 @@
         self.assertTrue('label2' not in result.array_annotations)
         assert_arrays_equal(result.array_annotations['index'],
                             np.array([1, 2, 3, 4, 5, 6, 101, 102, 103, 104, 105, 106]))
-<<<<<<< HEAD
-=======
         self.assertIsInstance(result.array_annotations, ArrayDict)
->>>>>>> b4b61447
 
     def test_sampling_rate(self):
         # Array annotations merge warning was already tested, can be ignored now
@@ -1497,10 +1449,7 @@
         # After duplicating, array annotations should always be empty,
         # because different length of data would cause inconsistencies
         self.assertEqual(signal1b.array_annotations, {})
-<<<<<<< HEAD
-=======
         self.assertIsInstance(signal1b.array_annotations, ArrayDict)
->>>>>>> b4b61447
 
     def test_deep_copy_attributes(self):
         signal1 = self.train
@@ -1547,27 +1496,18 @@
         train = SpikeTrain([3, 4, 5] * pq.s, t_stop=11.1)
         assert_neo_object_is_compliant(train)
         self.assertEqual(train.array_annotations, {})
-<<<<<<< HEAD
-=======
         self.assertIsInstance(train.array_annotations, ArrayDict)
->>>>>>> b4b61447
 
         train = SpikeTrain([3, 4, 5] * pq.s, t_stop=11.1,
                            array_annotations={'ratnames': ['L', 'N', 'E']})
         assert_neo_object_is_compliant(train)
         assert_arrays_equal(train.array_annotations['ratnames'], np.array(['L', 'N', 'E']))
-<<<<<<< HEAD
-=======
         self.assertIsInstance(train.array_annotations, ArrayDict)
->>>>>>> b4b61447
 
         train.array_annotate(index=[1, 2, 3])
         assert_neo_object_is_compliant(train)
         assert_arrays_equal(train.array_annotations['index'], np.arange(1, 4))
-<<<<<<< HEAD
-=======
         self.assertIsInstance(train.array_annotations, ArrayDict)
->>>>>>> b4b61447
 
 
 class TestChanging(unittest.TestCase):
