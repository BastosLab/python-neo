--- conflicted
+++ resolved
@@ -17,7 +17,7 @@
     from collections.abc import Iterable
 except ImportError:
     from collections import Iterable
-from datetime import datetime
+from datetime import date, time, datetime
 
 from tempfile import mkdtemp
 
@@ -1381,7 +1381,6 @@
 
         # TODO: multi dimensional value (GH Issue #501)
 
-<<<<<<< HEAD
     def test_write_proxyobjects(self):
 
         def generate_complete_block():
@@ -1446,10 +1445,13 @@
             block_lazy = io.read_block(lazy=True)
 
             self.write_and_compare([block_lazy])
-=======
+
     def test_annotation_types(self):
         annotations = {
             "somedate": self.rdate(),
+            "now": datetime.now(),
+            "today": date.today(),
+            "sometime": time(13, 37, 42),
             "somequantity": self.rquant(10, pq.ms),
             "somestring": self.rsentence(3),
             "somebytes": bytes(self.rsentence(4), "utf8"),
@@ -1467,7 +1469,6 @@
                 np.testing.assert_almost_equal(orig, readval)
             else:
                 self.assertEqual(annotations[k], rblock.annotations[k])
->>>>>>> 6321149a
 
 
 @unittest.skipUnless(HAVE_NIX, "Requires NIX")
