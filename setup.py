import setuptools

<<<<<<< HEAD
if __name__ == "__main__":
    setuptools.setup() 
=======
from setuptools import setup, find_packages
import os

long_description = open("README.rst").read()
install_requires = ['packaging',
                    'numpy>=1.18.5',
                    'quantities>=0.12.1']
extras_require = {
    'igorproio': ['igor'],
    'kwikio': ['klusta'],
    'neomatlabio': ['scipy>=1.0.0'],
    'nixio': ['nixio>=1.5.0'],
    'stimfitio': ['stfio'],
    'tiffio': ['pillow'],
    'edf': ['pyedflib'],
    'ced': ['sonpy'],
    'nwb': ['pynwb'],
    'maxwell': ['h5py'],
    'biocam': ['h5py'],
}
extras_require["all"] = sum(extras_require.values(), [])

# explicitly removing stfio from list of all as it is not pip installable
extras_require["all"].remove('stfio')

with open("neo/version.py") as fp:
    d = {}
    exec(fp.read(), d)
    neo_version = d['version']

setup(
    name="neo",
    version=neo_version,
    packages=find_packages(),
    install_requires=install_requires,
    extras_require=extras_require,
    author="Neo authors and contributors",
    author_email="samuel.garcia@cnrs.fr",
    description="Neo is a package for representing electrophysiology data in "
                "Python, together with support for reading a wide range of "
                "neurophysiology file formats",
    long_description=long_description,
    license="BSD-3-Clause",
    url='https://neuralensemble.org/neo',
    python_requires=">=3.7",
    classifiers=[
        'Development Status :: 4 - Beta',
        'Intended Audience :: Science/Research',
        'License :: OSI Approved :: BSD License',
        'Natural Language :: English',
        'Operating System :: OS Independent',
        'Programming Language :: Python :: 3',
        'Programming Language :: Python :: 3.7',
        'Programming Language :: Python :: 3.8',
        'Programming Language :: Python :: 3.9',
        'Programming Language :: Python :: 3.10',
        'Programming Language :: Python :: 3 :: Only',
        'Topic :: Scientific/Engineering']
)
>>>>>>> 49581afe
<|MERGE_RESOLUTION|>--- conflicted
+++ resolved
@@ -1,66 +1,4 @@
 import setuptools
 
-<<<<<<< HEAD
 if __name__ == "__main__":
-    setuptools.setup() 
-=======
-from setuptools import setup, find_packages
-import os
-
-long_description = open("README.rst").read()
-install_requires = ['packaging',
-                    'numpy>=1.18.5',
-                    'quantities>=0.12.1']
-extras_require = {
-    'igorproio': ['igor'],
-    'kwikio': ['klusta'],
-    'neomatlabio': ['scipy>=1.0.0'],
-    'nixio': ['nixio>=1.5.0'],
-    'stimfitio': ['stfio'],
-    'tiffio': ['pillow'],
-    'edf': ['pyedflib'],
-    'ced': ['sonpy'],
-    'nwb': ['pynwb'],
-    'maxwell': ['h5py'],
-    'biocam': ['h5py'],
-}
-extras_require["all"] = sum(extras_require.values(), [])
-
-# explicitly removing stfio from list of all as it is not pip installable
-extras_require["all"].remove('stfio')
-
-with open("neo/version.py") as fp:
-    d = {}
-    exec(fp.read(), d)
-    neo_version = d['version']
-
-setup(
-    name="neo",
-    version=neo_version,
-    packages=find_packages(),
-    install_requires=install_requires,
-    extras_require=extras_require,
-    author="Neo authors and contributors",
-    author_email="samuel.garcia@cnrs.fr",
-    description="Neo is a package for representing electrophysiology data in "
-                "Python, together with support for reading a wide range of "
-                "neurophysiology file formats",
-    long_description=long_description,
-    license="BSD-3-Clause",
-    url='https://neuralensemble.org/neo',
-    python_requires=">=3.7",
-    classifiers=[
-        'Development Status :: 4 - Beta',
-        'Intended Audience :: Science/Research',
-        'License :: OSI Approved :: BSD License',
-        'Natural Language :: English',
-        'Operating System :: OS Independent',
-        'Programming Language :: Python :: 3',
-        'Programming Language :: Python :: 3.7',
-        'Programming Language :: Python :: 3.8',
-        'Programming Language :: Python :: 3.9',
-        'Programming Language :: Python :: 3.10',
-        'Programming Language :: Python :: 3 :: Only',
-        'Topic :: Scientific/Engineering']
-)
->>>>>>> 49581afe
+    setuptools.setup() 