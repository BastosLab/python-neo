name: NeoCoreTest

on:
  pull_request:
    branches: [master]
    types: [synchronize, opened, reopened, ready_for_review]

  # run checks on any change of master, including merge of PRs
  push:
    branches: [master]

jobs:
  multi-os-python-numpy:
    runs-on: ${{ matrix.os }}

    strategy:
      fail-fast: true
      matrix:
        os: ["ubuntu-latest", "windows-latest"]
        # "macos-latest",
<<<<<<< HEAD
        python-version: ['3.8', '3.9', '3.10']
        numpy-version: [ '1.20.3', '1.21.6', '1.22.4', '1.23.4']
        exclude:
           - python-version: '3.10'
             numpy-version: '1.18.5'
=======
        python-version: ['3.8', '3.9', '3.10', '3.11']
        numpy-version: ['1.19.5', '1.20.3', '1.21.6', '1.22.4', '1.23.5', '1.24.1']
        exclude:
>>>>>>> d2fb2134
           - python-version: '3.10'
             numpy-version: '1.19.5'
           - python-version: '3.10'
             numpy-version: '1.20.3'
           - python-version: '3.11'
             numpy-version: '1.19.5'
           - python-version: '3.11'
             numpy-version: '1.20.3'
           - python-version: '3.11'
             numpy-version: '1.21.6'
    steps:
        - name: Set up Python ${{ matrix.python-version }}
          uses: actions/setup-python@v4
          with:
            python-version: ${{ matrix.python-version }}

        - name: Checkout repository
          uses: actions/checkout@v3

        - name: Install numpy ${{ matrix.numpy-version }}
          run: |
            python -m pip install --upgrade pip
            pip install numpy==${{ matrix.numpy-version }}
            pip install pytest pytest-cov
            pip install .

        - name: List pip packages
          run: |
            pip -V
            pip list

        - name: Run tests
          run: |
            pytest --cov=neo neo/test/coretest<|MERGE_RESOLUTION|>--- conflicted
+++ resolved
@@ -18,17 +18,9 @@
       matrix:
         os: ["ubuntu-latest", "windows-latest"]
         # "macos-latest",
-<<<<<<< HEAD
-        python-version: ['3.8', '3.9', '3.10']
-        numpy-version: [ '1.20.3', '1.21.6', '1.22.4', '1.23.4']
-        exclude:
-           - python-version: '3.10'
-             numpy-version: '1.18.5'
-=======
         python-version: ['3.8', '3.9', '3.10', '3.11']
         numpy-version: ['1.19.5', '1.20.3', '1.21.6', '1.22.4', '1.23.5', '1.24.1']
         exclude:
->>>>>>> d2fb2134
            - python-version: '3.10'
              numpy-version: '1.19.5'
            - python-version: '3.10'
